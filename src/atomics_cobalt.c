--- conflicted
+++ resolved
@@ -221,11 +221,7 @@
 		bRequest, 0, 0, NULL, 0, TIMEOUT);
 	if (rc != LIBUSB_SUCCESS) {
 		WARNING ("Failed to send the command.");
-<<<<<<< HEAD
-		return DC_STATUS_IO;
-=======
 		return EXITCODE(rc);
->>>>>>> 6242978f
 	}
 
 	// Receive the answer from the dive computer.
@@ -235,11 +231,7 @@
 		packet, sizeof (packet), &length, TIMEOUT);
 	if (rc != LIBUSB_SUCCESS || length != sizeof (packet)) {
 		WARNING ("Failed to receive the answer.");
-<<<<<<< HEAD
-		return DC_STATUS_IO;
-=======
 		return EXITCODE(rc);
->>>>>>> 6242978f
 	}
 
 	// Verify the checksum of the packet.
@@ -285,11 +277,7 @@
 		bRequest, 0, 0, NULL, 0, TIMEOUT);
 	if (rc != LIBUSB_SUCCESS) {
 		WARNING ("Failed to send the command.");
-<<<<<<< HEAD
-		return DC_STATUS_IO;
-=======
 		return EXITCODE(rc);
->>>>>>> 6242978f
 	}
 
 	unsigned int nbytes = 0;
@@ -301,11 +289,7 @@
 			packet, sizeof (packet), &length, TIMEOUT);
 		if (rc != LIBUSB_SUCCESS) {
 			WARNING ("Failed to receive the answer.");
-<<<<<<< HEAD
-			return DC_STATUS_IO;
-=======
 			return EXITCODE(rc);
->>>>>>> 6242978f
 		}
 
 		// Update and emit a progress event.
